#!/usr/bin/perl -w
# Copyright (c) 2003, 2004, 2012 International Business Machines
# Common Public License Version 1.0 (see COPYRIGHT)
#
# Author Todd Inglett <tinglett@us.ibm.com>
# updates by Michael Strosaker <strosake@us.ibm.com>
# updates by Vasant Hegde <hegdevasant@in.ibm.com>

# Snapshot system config
# Command-line parameters:
#    a:       all data; collect detailed information (more files and output)
#    d dir:   specify the directory where files and output will be collected
#               (default: /tmp/ibmsupt)
#    h:       print this help message
#    o file:  specify the output file (.tar required, .tar.gz optional)
#               (default: snap.tar.gz)
#    v:       verbose output
#
#  Exit codes (view with "echo $?" immediately after running):
#    0:  snap data was successfully captured
#    1:  invalid command line
#    2:  other fatal error

use strict;
use Getopt::Std;
use POSIX qw(strftime);
use Sys::Hostname;
use FileHandle;
use File::Basename;

my $PSERIES_PLATFORM = dirname(__FILE__) . "/pseries_platform";
my $outdir = "/tmp/ibmsupt";		# note NO trailing /
my $outfile = "snap.tar.gz";		# in the working dir.
my $cmddir = "snap_commands";		# cmd output dir.
my $cmdoutdir = "$outdir/$cmddir";	# in outdir dir.
my $rsxx_exists = 0;			# Does an IBM Flash Adapter exist?
<<<<<<< HEAD
my $distro_file = "/etc/issue"
=======
my $distro_file = "/etc/issue";
my $redhat_release_file = "/etc/redhat-release";

if (-e $redhat_release_file) {
	open(RELEASE, "< $redhat_release_file") or die "open: $!\n";
	$_ = <RELEASE>;
	my $redhat_version = (split / /, $_)[6];
	if ($redhat_version >= 7.0) {
		print "snap is not supported on the RHEL 7 onwards..!\n";
		print "Please use sosreport to collect log data..!! \n";
		exit 1;
	}
}
>>>>>>> 10af4fc1

our($opt_a, $opt_d, $opt_h, $opt_o, $opt_t, $opt_v);

#  Files to include in all snaps
my @snap_paths_general = (
  "/var/log/messages",
  "/var/log/platform",
  "/var/log/scanoutlog.*",
#  "/proc/bus/pci",	?? binary file
  "/proc/cmdline",
  "/proc/cpuinfo",
  "/proc/devices",
  "/proc/dma",
  "/proc/filesystems",
  "/proc/fs",
  "/proc/ide",
  "/proc/interrupts",
  "/proc/iomem",
  "/proc/ioports",
  "/proc/loadavg",
  "/proc/locks",
  "/proc/mdstat",
  "/proc/meminfo",
  "/proc/misc",
  "/proc/modules",
  "/proc/mounts",
  "/proc/net",
  "/proc/partitions",
  "/proc/pci",
  "/proc/ppc64/lparcfg",
  "/proc/ppc64/eeh",
  "/proc/ppc64/pci",
  "/proc/ppc64/systemcfg",
  "/proc/scsi",
  "/proc/slabinfo",
  "/proc/stat",
  "/proc/swaps",
  "/proc/sys",
  "/proc/sysvipc",
  "/proc/uptime",
  "/proc/version",
  "/dev/nvram",
  "/etc/fstab",
  "/etc/raidtab",
  "/etc/yaboot.conf",
);

#  Files to include in all snaps on SuSE systems
my @snap_paths_general_SuSE = (
  "/etc/SuSE-release",
  "/var/log/boot.msg",
);

#  Files to include in all snaps on Red Hat systems
my @snap_paths_general_RedHat = (
  "/etc/redhat-release",
  "/var/log/dmesg",
);

#  Files to include only in detailed snaps (-a option)
my @snap_paths_detailed = (
  "/proc/tty",
  "/etc/inittab",
  "/proc/ppc64/",
  "/proc/device-tree/",
);

#  Command output to include in all snaps
my @snap_commands_general = (
  "lscfg -vp",
  "ifconfig -a",
  "lspci -vvv"
);

#  Command output to include only in detailed snaps (-a option)
my @snap_commands_detailed = (
  "rpm -qa",
  "servicelog --dump",
  "servicelog_notify --list",
  "usysattn",
  "usysident",
  "serv_config -l",
  "bootlist -m both -r",
  "lparstat -i",
  "lsmcode -A",
  "lsvpd --debug",
  "lsvio -des",
  "ppc64_cpu --smt --cores-present --cores-on --run-mode --frequency --dscr",
);

# Command output to include for IBM Flash Adapter(s)
my @snap_command_rsxx = (
  "rs_cardreport -d 'all'",
);

sub recurse_dir($);		# function prototype

sub error {
	my ($fatal, $message) = @_;

	if ($fatal) {
		print "$0: $message\n";
		exit 2;
	}
	else {
		if ($opt_v) {
			print "$0: $message\n";
		}
	}
}

sub print_usage {
	print "Usage: $0 [-athv] [-d dir] [-o file]\n\n";
	print "  Command-line parameters:\n";
	print "    a:       all data; collect detailed information (more files and output)\n";
	print "    d dir:   specify the directory where files and output will be collected\n";
	print "               (default: /tmp/ibmsupt)\n";
	print "    o file:  specify the output file (.tar required, .tar.gz optional)\n";
	print "               (default: snap.tar.gz)\n";
	print "    t:       add hostname and timestamp to output filename\n";
	print "    v:       verbose output\n\n";
	print "    h:       print this help message\n";
	print "  Exit codes (view with \"echo \$?\" immediately after running):\n";
	print "    0:  snap data was successfully captured\n";
	print "    1:  invalid command line\n";
	print "    2:  other fatal error\n\n";
}

sub copy {
	my ($source, $destination) = @_;
	my ($dir, @path, $d, $blocksize, $buffer, $length, $offset, $written);

	#print "Copying $source...";

	# Create directories, if necessary
	$dir = substr $destination, 0, rindex($destination, "/");
	if (!(-d $dir)) {
		@path = split /\//, $dir;
		if (substr($dir, 0, 1) eq "/") {	# remove leading /
			shift @path;
		}
		$dir = "";
		foreach $d (@path) {
			$dir .= "/" . $d;
			if (!(-d $dir)) {
				if (!mkdir($dir, 0644)) {
					error(0, "Cannot create directory: $dir");
					return;
				}
			}
		}
	}

	# Copy file
	if (!sysopen(SRC, "$source", O_NONBLOCK|O_RDONLY)) {
		error(0, "Cannot open file for reading: $source");
		return;
	}
	binmode SRC;
	if (!open(DST, ">$destination")) {
		error(0, "Cannot open file for writing: $destination");
		goto copy_out;
	}
	binmode DST;

	$blocksize = (stat SRC)[11] || 16384;
	while ($length = sysread SRC, $buffer, $blocksize) {
		if (!defined $length) {
			next if $! =~ /^Interrupted/;	# ^Z and fg
			error(0, "System read error while reading $source: $!");
			goto copy_out;
		}
		$offset = 0;
		while ($length) {
			if (!defined($written = syswrite DST, $buffer, $length, $offset)) {
				error(0, "System write error while writing $destination: $!");
				goto copy_out;
			}
			$length -= $written;
			$offset += $written;
		}
	}

copy_out:
	#print "done.\n";
	close SRC;
	close DST;
}

sub recurse_dir ($) {
	my ($dir) = @_;
	my ($file) = "";
	my (@contents) = ();

	if (!opendir(DIR, $dir)) {
		error(0, "Could not open directory $dir");
		return;
	}

	@contents = readdir DIR;
	closedir DIR;

	foreach $file (@contents) {
		if ($file eq "." or $file eq ".." or (-l "$dir/$file")) {
			next;
		}

		if (-d "$dir/$file") {
			recurse_dir "$dir/$file";
		}
		else {
			copy "$dir/$file", $outdir."$dir/$file";
		}
	}
}

sub snap_paths {
	my ($file, $dir, $search, @contents);

	foreach $file (@_) {
		# For now do not collect proc ppc64 files for guest.
		next if ($file =~ "/proc/ppc64/" &&
			$ENV{'platform'} == $ENV{'PLATFORM_POWERKVM_GUEST'});

		if (-d $file) {
			recurse_dir $file;
		}
		else {
			# Check for wildcard (* in last character only)
			if (substr($file, -1) eq "*") {
				$dir = substr $file, 0, rindex($file, "/");
				$search = substr $file, rindex($file, "/")+1, -1;

				if (!opendir(DIR, $dir)) {
					error(0, "Could not open directory $dir");
					return;
				}

				@contents = readdir DIR;
				closedir DIR;

				foreach $file (@contents) {
					if (substr($file, 0, length($search)) eq $search) {
						copy "$dir/$file", $outdir."$dir/$file";
					}
				}
			}
			else {
				copy $file, $outdir.$file;
			}
		}
	}
}

sub snap_commands {
	my ($path, @junk, @path, $filename, $command, $exit_value);

	if (!(-d $cmdoutdir)) {
		if (!mkdir($cmdoutdir, 0644)) {
			error(0, "Cannot create directory: $cmdoutdir");
			return;
		}
	}

	foreach $command (@_) {
		# Retrieve the name of the binary to run (for output file name)
		($path, @junk) = split / /, $command;
		@path = reverse(split /\//, $path);
		$filename = shift @path;

		system("$command > $cmdoutdir/$filename.out 2>&1");
		if ($exit_value = $? >> 8) {
			error(0, "\"$command\" returned $exit_value");
		}
	}
}

$< == 0 or error(1, "Must be executed as root");

my $perldumpenv='perl -MData::Dumper -e '."'".
    '\$Data::Dumper::Terse=1;print Dumper(\%ENV);'."'";

eval '%ENV=('.$1.')' if `bash -c "
        . $PSERIES_PLATFORM;
        $perldumpenv"`
    =~ /^\s*\{(.*)\}\s*$/mxs;

open(my $input, "<", $distro_file);

if (<$input> =~ /Ubuntu/) {
	print "snap: is not supported on the Ubuntu platform\n";
	exit 1;
}

if ($ENV{'platform'} == $ENV{'PLATFORM_UNKNOWN'} || $ENV{'platform'} == $ENV{'PLATFORM_POWERKVM_HOST'}) {
        print "snap: is not supported on the $ENV{'platform_name'} platform\n";
        exit 1;
}

if (!getopts('atd:ho:v')) {
	print_usage;
	exit 1;
}

if ($opt_h) {
	print_usage;
	exit 0;
}

if ($opt_d) {
	$outdir = $opt_d;
	$cmdoutdir = "$opt_d/$cmddir";
}

if (-e $outdir) {
	print "$0: cannot run; $outdir already exists.\n";
	exit 2;
}

if (substr($outdir, -1) eq "/") {
	$outdir = substr $outdir, 0, -1;
}

if ($opt_o) {
	if ($opt_o !~ /.tar/) {
		print "$0: The filename provided, $opt_o, does not contain .tar;";
		print " Using default filename $outfile\n";
	}
	else {
		$outfile = $opt_o;
	}
}

if ($opt_t) {
	my $host = `hostname`;
	chomp($host);
	my @halias = split(/\./, $host);

	my $time = strftime('%Y%m%d%H%M%S',localtime);
	my $temp = substr $outfile, 0, rindex($outfile, ".tar");
	my $temp1 = substr $outfile, rindex($outfile, ".tar") + 1;
	$outfile = "$temp-$halias[0]-$time.$temp1";
}

if (-e $outfile) {
	print "$0: cannot run; $outfile already exits.\n";
	exit 2;
}

# Check to see if we need to gather information on IBM Flash Adapter(s).
if (glob("/dev/rsxx*")) {
	$rsxx_exists = 1;
}

snap_paths(@snap_paths_general);

# Check distro
if (-e "/etc/SuSE-release") {
	snap_paths(@snap_paths_general_SuSE);
}
elsif (-e "/etc/redhat-release") {
	snap_paths(@snap_paths_general_RedHat);
}

# Run commands and capture output
snap_commands(@snap_commands_general);

# Gather detail files if requested (-a option)
if ($opt_a) {
	snap_paths(@snap_paths_detailed);
	snap_commands(@snap_commands_detailed);
}

# Gather information regarding IBM Flash Adapter(s)
if ($rsxx_exists) {
	# Verify the rsxx utils are installed.
	system("rpm -qa | grep rsxx-utils > /dev/null");
	if ($? == 0) {
		snap_commands(@snap_command_rsxx);
	} else {
		print "Warning: The rsxx-utils RPM are not installed, ".
		      "unable to gather IBM Flash Adapter information.\n".
		      "\t Run 'yum install rsxx-utils' to install.\n";
	}
}

my ($basefile, $extension) = split /\.tar/, $outfile;
my $basedir = substr $outdir, 0, rindex($outdir, "/");
my $compressdir = substr $outdir, rindex($outdir, "/") + 1;

system ("tar -cf $basefile.tar --directory=$basedir $compressdir 2>/dev/null");

if ($extension eq ".gz") {
	system ("gzip -f $basefile.tar");
}
elsif ($extension eq "") { }
else {
	$outfile = "$basefile.tar";
	print "$0: Unrecognized extension $extension\n";
}

# Delete temporary directory
system("rm -rf $outdir");

print "output written to $outfile\n";
print "WARNING: archive may contain confidential data and/or cleartext passwords!\n";
exit 0;<|MERGE_RESOLUTION|>--- conflicted
+++ resolved
@@ -34,9 +34,6 @@
 my $cmddir = "snap_commands";		# cmd output dir.
 my $cmdoutdir = "$outdir/$cmddir";	# in outdir dir.
 my $rsxx_exists = 0;			# Does an IBM Flash Adapter exist?
-<<<<<<< HEAD
-my $distro_file = "/etc/issue"
-=======
 my $distro_file = "/etc/issue";
 my $redhat_release_file = "/etc/redhat-release";
 
@@ -50,7 +47,6 @@
 		exit 1;
 	}
 }
->>>>>>> 10af4fc1
 
 our($opt_a, $opt_d, $opt_h, $opt_o, $opt_t, $opt_v);
 
